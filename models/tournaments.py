from bson import ObjectId
from datetime import datetime
<<<<<<< HEAD
from pydantic import Field, BaseModel, HttpUrl, field_validator, ConfigDict
from pydantic_core import core_schema
=======
from pydantic import Field, BaseModel, HttpUrl, field_validator
>>>>>>> 0eb61de4
from typing import Optional, List, Dict
from utils import empty_str_to_none, prevent_empty_str, validate_dict_of_strings
from enum import Enum


class PyObjectId(ObjectId):

  @classmethod
  def __get_pydantic_core_schema__(cls, source_type, handler):
    return core_schema.no_info_plain_validator_function(
      cls.validate,
      serialization=core_schema.plain_serializer_function_ser_schema(
        lambda x: str(x)
      )
    )

  @classmethod
<<<<<<< HEAD
  def validate(cls, v):
    if isinstance(v, ObjectId):
      return v
=======
  def validate(cls, v, handler=None):
>>>>>>> 0eb61de4
    if not ObjectId.is_valid(v):
      raise ValueError("Invalid objectid")
    return ObjectId(v)

<<<<<<< HEAD
=======
  @classmethod
  def __get_pydantic_json_schema__(cls, core_schema, handler):
    return {"type": "string"}

>>>>>>> 0eb61de4

class MongoBaseModel(BaseModel):
  model_config = ConfigDict(
    populate_by_name=True,
    arbitrary_types_allowed=True,
    json_encoders={ObjectId: str}
  )
  
  id: PyObjectId = Field(default_factory=PyObjectId, alias="_id")


# sub documents


class Teams(BaseModel):
  fullName: str = Field(...)
  shortName: str = Field(...)
  tinyName: str = Field(...)
  logo: Optional[HttpUrl] = None

  @field_validator('logo', mode='before')
  @classmethod
  def validate_logo(cls, v, info):
    return empty_str_to_none(v, info.field_name)


class Standings(BaseModel):
  fullName: str = Field(...)
  shortName: str = Field(...)
  tinyName: str = Field(...)
  logo: Optional[HttpUrl] = None
  gamesPlayed: int = Field(...)
  goalsFor: int = Field(...)
  goalsAgainst: int = Field(...)
  points: int = Field(...)
  wins: int = Field(...)
  losses: int = Field(...)
  draws: int = Field(...)
  otWins: int = Field(...)
  otLosses: int = Field(...)
  soWins: int = Field(...)
  soLosses: int = Field(...)
  streak: Optional[List[str]] = Field(default_factory=list)


# settings at tournament level
class StandingsSettings(BaseModel):
  pointsWinReg: Optional[int] = Field(default=0)
  pointsLossReg: Optional[int] = Field(default=0)
  pointsDrawReg: Optional[int] = Field(default=0)
  pointsWinOvertime: Optional[int] = Field(default=0)
  pointsLossOvertime: Optional[int] = Field(default=0)
  pointsWinShootout: Optional[int] = Field(default=0)
  pointsLossShootout: Optional[int] = Field(default=0)


# settings on round and matchday level
class MatchSettings(BaseModel):
  numOfPeriods: Optional[int] = Field(default=0)
  periodLengthMin: Optional[int] = Field(default=0)
  overtime: Optional[bool] = Field(default=False)
  numOfPeriodsOvertime: Optional[int] = Field(default=0)
  periodLengthMinOvertime: Optional[int] = Field(default=0)
  shootout: Optional[bool] = Field(default=False)
  refereePoints: Optional[int] = Field(default=0)


# ------------
class MatchdayType(Enum):
  #PLAYOFFS = {"key": "PLAYOFFS", "value": "Playoffs", "sortOrder": 1}
  #REGULAR = {"key": "REGULAR", "value": "Regulär", "sortOrder": 2}
  PLAYOFFS = {"key": "PLAYOFFS", "value": "Playoffs"}
  REGULAR = {"key": "REGULAR", "value": "Regulär"}

class MatchdayOwner(BaseModel):
  clubId: Optional[str] = None
  clubName: Optional[str] = None
  clubAlias: Optional[str] = None

class MatchdayBase(MongoBaseModel):
  name: str = Field(...)
  alias: str = Field(...)
  type: Dict[str, str] = Field(...)
  startDate: Optional[datetime] = None
  endDate: Optional[datetime] = None
  createStandings: bool = False
  createStats: bool = False
  matchSettings: Optional[MatchSettings] = Field(default_factory=dict)
  published: bool = False
  standings: Optional[Dict[str, Standings]] = Field(default_factory=dict)
  owner: Optional[MatchdayOwner] = Field(default_factory=dict)

  @field_validator('startDate', 'endDate', mode='before')
  @classmethod
  def validate_strings(cls, v, info):
    return empty_str_to_none(v, info.field_name)

  @field_validator('name', 'alias', mode='before')
  @classmethod
  def validate_null_strings(cls, v, info):
    return prevent_empty_str(v, info.field_name)

class MatchdayDB(MatchdayBase):
  pass


class MatchdayUpdate(MongoBaseModel):
  name: Optional[str] = "DEFAULT"
  alias: Optional[str] = "DEFAULT"
  type: Optional[Dict[str, str]] = Field(default_factory=dict)
  startDate: Optional[datetime] = None
  endDate: Optional[datetime] = None
  createStandings: Optional[bool] = False
  createStats: Optional[bool] = False
  matchSettings: Optional[MatchSettings] = Field(default_factory=dict)
  published: Optional[bool] = False
  standings: Optional[Dict[str, Standings]] = Field(default_factory=dict)
  owner: Optional[MatchdayOwner] = Field(default_factory=dict)

  @field_validator('startDate', 'endDate', mode='before')
  @classmethod
  def validate_strings(cls, v, info):
    return empty_str_to_none(v, info.field_name)

  @field_validator('name', 'alias', mode='before')
  @classmethod
  def validate_null_strings(cls, v, info):
    return prevent_empty_str(v, info.field_name)


class RoundBase(MongoBaseModel):
  name: str = Field(...)
  alias: str = Field(...)
  sortOrder: int = Field(0)
  createStandings: bool = False
  createStats: bool = False
  matchdaysType: Dict[str, str] = Field(...)
  matchdaysSortedBy: Dict[str, str] = Field(...)
  startDate: Optional[datetime] = None
  endDate: Optional[datetime] = None
  matchSettings: Optional[MatchSettings] = Field(default_factory=dict)
  published: bool = False
  matchdays: Optional[List[MatchdayBase]] = Field(default_factory=list)
  standings: Optional[Dict[str, Standings]] = Field(default_factory=dict)

  @field_validator('startDate', 'endDate', mode='before')
  @classmethod
  def validate_strings(cls, v, info):
    return empty_str_to_none(v, info.field_name)

  @field_validator('name', 'alias', mode='before')
  @classmethod
  def validate_null_strings(cls, v, info):
    return prevent_empty_str(v, info.field_name)

  @field_validator('matchdaysType', 'matchdaysSortedBy', mode='before')
  @classmethod
  def validate_type(cls, v, info):
    return validate_dict_of_strings(v, info.field_name)


class RoundDB(RoundBase):
  pass


class RoundUpdate(MongoBaseModel):
  name: Optional[str] = "DEFAULT"
  alias: Optional[str] = "DEFAULT"
  sortOrder: Optional[int] = None
  createStandings: Optional[bool] = False
  createStats: Optional[bool] = False
  matchdaysType: Optional[Dict[str, str]] = Field(default_factory=dict)
  matchdaysSortedBy: Optional[Dict[str, str]] = Field(default_factory=dict)
  startDate: Optional[datetime] = None
  endDate: Optional[datetime] = None
  matchSettings: Optional[MatchSettings] = Field(default_factory=dict)
  published: Optional[bool] = False
  matchdays: Optional[List[MatchdayBase]] = Field(default_factory=list)
  standings: Optional[Dict[str, Standings]] = Field(default_factory=dict)

  @field_validator('startDate', 'endDate', mode='before')
  @classmethod
  def validate_strings(cls, v, info):
    return empty_str_to_none(v, info.field_name)

  @field_validator('name', 'alias', mode='before')
  @classmethod
  def validate_null_strings(cls, v, info):
    return prevent_empty_str(v, info.field_name)

<<<<<<< HEAD
  @field_validator('matchdaysSortedBy', 'matchdaysType', mode='before')
=======
  @field_validator('matchdaysType', 'matchdaysSortedBy', mode='before')
>>>>>>> 0eb61de4
  @classmethod
  def validate_type(cls, v, info):
    return validate_dict_of_strings(v, info.field_name)


class SeasonBase(MongoBaseModel):
  name: str = Field(...)
  alias: str = Field(...)
  standingsSettings: Optional[StandingsSettings] = Field(default_factory=dict)
  published: bool = False
  rounds: Optional[List[RoundBase]] = Field(default_factory=list)

  @field_validator('name', 'alias', mode='before')
  @classmethod
  def validate_null_strings(cls, v, info):
    return prevent_empty_str(v, info.field_name)


class SeasonDB(SeasonBase):
  pass


class SeasonUpdate(MongoBaseModel):
  name: Optional[str] = "DEFAULT"
  alias: Optional[str] = "DEFAULT"
  standingsSettings: Optional[StandingsSettings] = Field(default_factory=dict)
  published: Optional[bool] = False
  rounds: Optional[List[RoundBase]] = Field(default_factory=list)

  @field_validator('name', 'alias', mode='before')
  @classmethod
  def validate_null_strings(cls, v, info):
    return prevent_empty_str(v, info.field_name)


# --------


class TournamentBase(MongoBaseModel):
  name: str = Field(...)
  alias: str = Field(...)
  tinyName: str = Field(...)
  ageGroup: Dict[str, str] = Field(...)
  published: bool = False
  active: bool = False
  external: bool = False
  website: Optional[HttpUrl] = None
  seasons: Optional[List[SeasonBase]] = Field(default_factory=list)
  legacyId: Optional[int] = None

  @field_validator('website', mode='before')
  @classmethod
  def validate_string(cls, v, info):
    return empty_str_to_none(v, info.field_name)

  @field_validator('name', 'alias', 'tinyName', mode='before')
  @classmethod
  def validate_null_strings(cls, v, info):
    return prevent_empty_str(v, info.field_name)

  @field_validator('ageGroup', mode='before')
  @classmethod
  def validate_type(cls, v, info):
    return validate_dict_of_strings(v, info.field_name)


class TournamentDB(TournamentBase):
  pass


class TournamentUpdate(MongoBaseModel):
  name: Optional[str] = "DEFAULT"
  alias: Optional[str] = "DEFAULT"
  tinyName: Optional[str] = "DEFAULT"
  ageGroup: Optional[Dict[str, str]] = Field(default_factory=dict)
  published: Optional[bool] = False
  active: Optional[bool] = False
  external: Optional[bool] = False
  website: Optional[HttpUrl] = None
  seasons: Optional[List[SeasonBase]] = Field(default_factory=list)

  @field_validator('website', mode='before')
  @classmethod
  def validate_string(cls, v, info):
    return empty_str_to_none(v, info.field_name)

  @field_validator('name', 'alias', 'tinyName', mode='before')
  @classmethod
  def validate_null_strings(cls, v, info):
    return prevent_empty_str(v, info.field_name)

  @field_validator('ageGroup', mode='before')
  @classmethod
  def validate_type(cls, v, info):
    return validate_dict_of_strings(v, info.field_name)<|MERGE_RESOLUTION|>--- conflicted
+++ resolved
@@ -1,11 +1,6 @@
 from bson import ObjectId
 from datetime import datetime
-<<<<<<< HEAD
-from pydantic import Field, BaseModel, HttpUrl, field_validator, ConfigDict
-from pydantic_core import core_schema
-=======
 from pydantic import Field, BaseModel, HttpUrl, field_validator
->>>>>>> 0eb61de4
 from typing import Optional, List, Dict
 from utils import empty_str_to_none, prevent_empty_str, validate_dict_of_strings
 from enum import Enum
@@ -14,42 +9,25 @@
 class PyObjectId(ObjectId):
 
   @classmethod
-  def __get_pydantic_core_schema__(cls, source_type, handler):
-    return core_schema.no_info_plain_validator_function(
-      cls.validate,
-      serialization=core_schema.plain_serializer_function_ser_schema(
-        lambda x: str(x)
-      )
-    )
-
-  @classmethod
-<<<<<<< HEAD
-  def validate(cls, v):
-    if isinstance(v, ObjectId):
-      return v
-=======
+  def __get_validators__(cls):
+    yield cls.validate
+
+  @classmethod
   def validate(cls, v, handler=None):
->>>>>>> 0eb61de4
     if not ObjectId.is_valid(v):
       raise ValueError("Invalid objectid")
     return ObjectId(v)
 
-<<<<<<< HEAD
-=======
   @classmethod
   def __get_pydantic_json_schema__(cls, core_schema, handler):
     return {"type": "string"}
 
->>>>>>> 0eb61de4
 
 class MongoBaseModel(BaseModel):
-  model_config = ConfigDict(
-    populate_by_name=True,
-    arbitrary_types_allowed=True,
-    json_encoders={ObjectId: str}
-  )
-  
   id: PyObjectId = Field(default_factory=PyObjectId, alias="_id")
+
+  class Config:
+    json_encoders = {ObjectId: str}
 
 
 # sub documents
@@ -231,11 +209,7 @@
   def validate_null_strings(cls, v, info):
     return prevent_empty_str(v, info.field_name)
 
-<<<<<<< HEAD
-  @field_validator('matchdaysSortedBy', 'matchdaysType', mode='before')
-=======
   @field_validator('matchdaysType', 'matchdaysSortedBy', mode='before')
->>>>>>> 0eb61de4
   @classmethod
   def validate_type(cls, v, info):
     return validate_dict_of_strings(v, info.field_name)
