from enum import Enum
from typing import Optional, List
<<<<<<< HEAD
from pydantic import EmailStr, Field, BaseModel, field_validator, ConfigDict
from pydantic_core import core_schema
=======
from pydantic import EmailStr, Field, BaseModel, validator, field_validator
>>>>>>> 0eb61de4
from email_validator import validate_email, EmailNotValidError
from bson import ObjectId


class PyObjectId(ObjectId):

  @classmethod
  def __get_pydantic_core_schema__(cls, source_type, handler):
    return core_schema.no_info_plain_validator_function(
      cls.validate,
      serialization=core_schema.plain_serializer_function_ser_schema(
        lambda x: str(x)
      )
    )

  @classmethod
<<<<<<< HEAD
  def validate(cls, v):
    if isinstance(v, ObjectId):
      return v
=======
  def validate(cls, v, handler=None):
>>>>>>> 0eb61de4
    if not ObjectId.is_valid(v):
      raise ValueError("Invalid objectid")
    return ObjectId(v)

<<<<<<< HEAD
=======
  @classmethod
  def __get_pydantic_json_schema__(cls, core_schema, handler):
    return {"type": "string"}

>>>>>>> 0eb61de4

class MongoBaseModel(BaseModel):
  model_config = ConfigDict(
    populate_by_name=True,
    arbitrary_types_allowed=True,
    json_encoders={ObjectId: str}
  )

  id: PyObjectId = Field(default_factory=PyObjectId, alias="_id")


class Role(str, Enum):
  admin = "ADMIN"
  ref_admin = "REF_ADMIN"
  author = "AUTHOR"
  publisher = "PUBLISHER"
  referee = "REFEREE"
  doc_admin = "DOC_ADMIN"
  club_admin = "CLUB_ADMIN"
  league_admin = "LEAGUE_ADMIN"
  player_admin = "PLAYER_ADMIN"


class RefereeLevel(str, Enum):
  NA = "n/a"
  SM = "SM"  # Schiri Mentor
  S3 = "S3"  # Schiedsrichter gut
  S2 = "S2"  # Schiedsrichter mittel
  S1 = "S1"  # Schiedsrichter unerfahren
  PM = "PM"  # Perspektiv Mentor (ehemaliger Schiedsrichter)
  P3 = "P3"  # Perspektiv-Schiedsrichter gut
  P2 = "P2"  # Perspektiv-Schiedsrichter mittel
  P1 = "P1"  # Perspektiv-Schiedsrichter unerfahren


class Club(BaseModel):
  clubId: str = Field(...)
  clubName: str = Field(...)
  logoUrl: Optional[str] = None


class Referee(BaseModel):
  level: RefereeLevel = Field(default=RefereeLevel.NA)
  passNo: Optional[str] = None
  ishdLevel: Optional[int] = None
  active: bool = True
  club: Optional[Club] = None
  points: Optional[int] = 0


class UserBase(MongoBaseModel):
<<<<<<< HEAD
  email: EmailStr = Field(...)
=======
  email: EmailStr
>>>>>>> 0eb61de4
  password: str = Field(...)
  firstName: str = Field(...)
  lastName: str = Field(...)
  club: Optional[Club] = None
  roles: Optional[List[Role]] = Field(default_factory=list)
  referee: Optional[Referee] = None

  @field_validator('email')
  @classmethod
  def email_is_valid(cls, v):
    try:
      validate_email(v)
    except EmailNotValidError as e:
      raise ValueError(e)
    return v


class UserUpdate(MongoBaseModel):
  email: Optional[str] = None
  password: Optional[str] = None
  firstName: Optional[str] = None
  lastName: Optional[str] = None
  club: Optional[Club] = None
  roles: Optional[List[Role]] = Field(default_factory=list)
  referee: Optional[Referee] = None
  """
  @validator('email')
  def email_is_valid(cls, v):
    try:
      validate_email(v)
    except EmailNotValidError as e:
      raise ValueError(e)
    return v

  """


class LoginBase(BaseModel):
<<<<<<< HEAD
  email: EmailStr = Field(...)
=======
  email: EmailStr
>>>>>>> 0eb61de4
  password: str = Field(...)


class CurrentUser(MongoBaseModel):
<<<<<<< HEAD
  email: EmailStr = Field(...)
=======
  email: EmailStr
>>>>>>> 0eb61de4
  firstName: str = Field(...)
  lastName: str = Field(...)
  club: Optional[Club] = None
  roles: Optional[List[Role]] = Field(default_factory=list)
  referee: Optional[Referee] = None<|MERGE_RESOLUTION|>--- conflicted
+++ resolved
@@ -1,11 +1,6 @@
 from enum import Enum
 from typing import Optional, List
-<<<<<<< HEAD
-from pydantic import EmailStr, Field, BaseModel, field_validator, ConfigDict
-from pydantic_core import core_schema
-=======
 from pydantic import EmailStr, Field, BaseModel, validator, field_validator
->>>>>>> 0eb61de4
 from email_validator import validate_email, EmailNotValidError
 from bson import ObjectId
 
@@ -13,42 +8,25 @@
 class PyObjectId(ObjectId):
 
   @classmethod
-  def __get_pydantic_core_schema__(cls, source_type, handler):
-    return core_schema.no_info_plain_validator_function(
-      cls.validate,
-      serialization=core_schema.plain_serializer_function_ser_schema(
-        lambda x: str(x)
-      )
-    )
+  def __get_validators__(cls):
+    yield cls.validate
 
   @classmethod
-<<<<<<< HEAD
-  def validate(cls, v):
-    if isinstance(v, ObjectId):
-      return v
-=======
   def validate(cls, v, handler=None):
->>>>>>> 0eb61de4
     if not ObjectId.is_valid(v):
       raise ValueError("Invalid objectid")
     return ObjectId(v)
 
-<<<<<<< HEAD
-=======
   @classmethod
   def __get_pydantic_json_schema__(cls, core_schema, handler):
     return {"type": "string"}
 
->>>>>>> 0eb61de4
 
 class MongoBaseModel(BaseModel):
-  model_config = ConfigDict(
-    populate_by_name=True,
-    arbitrary_types_allowed=True,
-    json_encoders={ObjectId: str}
-  )
+  id: PyObjectId = Field(default_factory=PyObjectId, alias="_id")
 
-  id: PyObjectId = Field(default_factory=PyObjectId, alias="_id")
+  class Config:
+    json_encoders = {ObjectId: str}
 
 
 class Role(str, Enum):
@@ -91,11 +69,7 @@
 
 
 class UserBase(MongoBaseModel):
-<<<<<<< HEAD
-  email: EmailStr = Field(...)
-=======
   email: EmailStr
->>>>>>> 0eb61de4
   password: str = Field(...)
   firstName: str = Field(...)
   lastName: str = Field(...)
@@ -134,20 +108,12 @@
 
 
 class LoginBase(BaseModel):
-<<<<<<< HEAD
-  email: EmailStr = Field(...)
-=======
   email: EmailStr
->>>>>>> 0eb61de4
   password: str = Field(...)
 
 
 class CurrentUser(MongoBaseModel):
-<<<<<<< HEAD
-  email: EmailStr = Field(...)
-=======
   email: EmailStr
->>>>>>> 0eb61de4
   firstName: str = Field(...)
   lastName: str = Field(...)
   club: Optional[Club] = None
