--- conflicted
+++ resolved
@@ -6,7 +6,10 @@
 from fastapi.responses import JSONResponse, Response
 from models.matches import ScoresBase, ScoresUpdate, ScoresDB
 from authentication import AuthHandler, TokenPayload
-from utils import DEBUG_LEVEL, parse_time_to_seconds, parse_time_from_seconds, fetch_standings_settings, calc_match_stats, calc_standings_per_round, calc_standings_per_matchday, calc_roster_stats, calc_player_card_stats, populate_event_player_fields
+from utils import (DEBUG_LEVEL, parse_time_to_seconds, parse_time_from_seconds,
+                   populate_event_player_fields)
+from services.stats_service import StatsService
+from exceptions.custom_exceptions import ResourceNotFoundException
 import os
 
 
@@ -47,9 +50,10 @@
 
   if not score or not score.get(team_flag
                                 or "scores" not in score.get(team_flag)):
-    raise HTTPException(
-        status_code=404,
-        detail=f"Score with ID {score_id} not found in match {match_id}")
+    raise ResourceNotFoundException(
+        resource_type="Score",
+        resource_id=score_id,
+        details={"match_id": match_id, "team_flag": team_flag})
 
   return_data = score[team_flag]["scores"][0]
 
@@ -57,13 +61,13 @@
   if 'matchSeconds' in return_data:
     return_data['matchTime'] = parse_time_from_seconds(
         return_data['matchSeconds'])
-  
+
   # Populate EventPlayer fields
   if return_data.get("goalPlayer"):
     await populate_event_player_fields(mongodb, return_data["goalPlayer"])
   if return_data.get("assistPlayer"):
     await populate_event_player_fields(mongodb, return_data["assistPlayer"])
-  
+
   return ScoresDB(**return_data)
 
 
@@ -83,8 +87,10 @@
 
   match = await mongodb["matches"].find_one({"_id": match_id})
   if match is None:
-    raise HTTPException(status_code=404,
-                        detail=f"Match with ID {match_id} not found")
+    raise ResourceNotFoundException(
+        resource_type="Match",
+        resource_id=match_id,
+    )
 
   # Get score sheet from match document
   scores = match.get(team_flag, {}).get("scores") or []
@@ -93,7 +99,7 @@
   for score in scores:
     if 'matchSeconds' in score:
       score['matchTime'] = parse_time_from_seconds(score['matchSeconds'])
-    
+
     # Populate EventPlayer fields
     if score.get("goalPlayer"):
       await populate_event_player_fields(mongodb, score["goalPlayer"])
@@ -126,8 +132,10 @@
     raise HTTPException(status_code=400, detail="Invalid team flag")
   match = await mongodb["matches"].find_one({"_id": match_id})
   if match is None:
-    raise HTTPException(status_code=404,
-                        detail=f"Match with id {match_id} not found")
+    raise ResourceNotFoundException(
+        resource_type="Match",
+        resource_id=match_id,
+    )
 
   # Check if match status allows modifications
   match_status = match.get('matchStatus', {}).get('key')
@@ -164,7 +172,7 @@
     score_data = {}
     new_score_id = str(ObjectId())
     score_data['_id'] = new_score_id
-    score_data.update(score.dict())
+    score_data.update(score.model_dump())
     score_data.pop('id')
     score_data['matchSeconds'] = parse_time_to_seconds(score_data['matchTime'])
     score_data = jsonable_encoder(score_data)
@@ -197,7 +205,7 @@
 
     # Execute the optimized update
     update_result = await mongodb['matches'].update_one(
-        {"_id": match_id}, 
+        {"_id": match_id},
         update_operations,
         array_filters=array_filters if array_filters else None
     )
@@ -208,8 +216,9 @@
           detail="Failed to update match with score")
 
     # PHASE 1 OPTIMIZATION: For INPROGRESS matches, only update standings (much faster)
-    await calc_standings_per_round(mongodb, t_alias, s_alias, r_alias)
-    await calc_standings_per_matchday(mongodb, t_alias, s_alias, r_alias, md_alias)
+    stats_service = StatsService(mongodb)
+    await stats_service.aggregate_round_standings(t_alias, s_alias, r_alias)
+    await stats_service.aggregate_matchday_standings(t_alias, s_alias, r_alias, md_alias)
 
     if DEBUG_LEVEL > 0:
       print(f"Score added with incremental updates - Goal: {goal_player_id}, Assist: {assist_player_id}")
@@ -262,8 +271,10 @@
     raise HTTPException(status_code=400, detail="Invalid team flag")
   match = await mongodb["matches"].find_one({"_id": match_id})
   if match is None:
-    raise HTTPException(status_code=404,
-                        detail=f"Match with id {match_id} not found")
+    raise ResourceNotFoundException(
+        resource_type="Match",
+        resource_id=match_id,
+    )
 
   # Check if match status allows modifications
   match_status = match.get('matchStatus', {}).get('key')
@@ -297,12 +308,14 @@
       break
 
   if current_score is None:
-    raise HTTPException(
-        status_code=404,
-        detail=f"Score with id {score_id} not found in match {match_id}")
+    raise ResourceNotFoundException(
+      resource_type="Score",
+      resource_id=score_id,
+      details={"match_id": match_id, "team_flag": team_flag}
+    )
 
   # Update data
-  score_data = score.dict()
+  score_data = score.model_dump()
   score_data.pop('id', None)
   if 'matchTime' in score_data:
     score_data['matchSeconds'] = parse_time_to_seconds(score_data['matchTime'])
@@ -332,10 +345,11 @@
               "_id": match_id,
               f"{team_flag}.scores._id": score_id
           }, update_data)
-      
+
       # PHASE 1 OPTIMIZATION: Skip heavy calculations for INPROGRESS matches
       # Only recalculate roster stats (lightweight operation)
-      await calc_roster_stats(mongodb, match_id, team_flag)
+      stats_service = StatsService(mongodb)
+      await stats_service.calculate_roster_stats(match_id, team_flag)
 
     except HTTPException as e:
       if e.status_code == status.HTTP_304_NOT_MODIFIED:
@@ -364,14 +378,16 @@
     token_payload: TokenPayload = Depends(auth.auth_wrapper)
 ) -> Response:
   mongodb = request.app.state.mongodb
-  
+
   team_flag = team_flag.lower()
   if team_flag not in ["home", "away"]:
     raise HTTPException(status_code=400, detail="Invalid team flag")
   match = await mongodb["matches"].find_one({"_id": match_id})
   if match is None:
-    raise HTTPException(status_code=404,
-                        detail=f"Match with id {match_id} not found")
+    raise ResourceNotFoundException(
+        resource_type="Match",
+        resource_id=match_id,
+    )
 
   # Check if match status allows modifications
   match_status = match.get('matchStatus', {}).get('key')
@@ -388,9 +404,11 @@
       break
 
   if current_score is None:
-    raise HTTPException(
-        status_code=404,
-        detail=f"Score with id {score_id} not found in match {match_id}")
+    raise ResourceNotFoundException(
+      resource_type="Score",
+      resource_id=score_id,
+      details={"match_id": match_id, "team_flag": team_flag}
+    )
 
   # Get match info for optimizations
   finish_type = match.get('finishType', {}).get('key')
@@ -408,7 +426,7 @@
     # PHASE 1 OPTIMIZATION: Incremental updates instead of full recalculation
     # Build array filters for roster updates
     array_filters = []
-    
+
     if goal_player_id:
       array_filters.append({"goalPlayer.player.playerId": goal_player_id})
 
@@ -419,27 +437,30 @@
     if finish_type and t_alias:
       current_home_goals = match.get('home', {}).get('stats', {}).get('goalsFor', 0)
       current_away_goals = match.get('away', {}).get('stats', {}).get('goalsFor', 0)
-      
+
       # Decrement appropriate team's goals for match stats calculation
       if team_flag == 'home':
         current_home_goals -= 1
       else:
         current_away_goals -= 1
 
-      standings_settings = await fetch_standings_settings(t_alias, s_alias)
-      stats = calc_match_stats(
-          match_status=match_status,
-          finish_type=finish_type,
+      stats_service = StatsService()
+      standings_settings = await stats_service.get_standings_settings(
+          match.get('tournament').get('alias'),
+          match.get('season').get('alias'))
+      match_stats = stats_service.calculate_match_stats(
+          match.get('matchStatus').get('key'),
+          match.get('finishType').get('key'),
+          standings_settings,
           home_score=current_home_goals,
-          away_score=current_away_goals,
-          standings_setting=standings_settings)
+          away_score=current_away_goals)
 
       # Use full stats replacement when we have calculated stats
       update_operations = {
           "$pull": {f"{team_flag}.scores": {"_id": score_id}},
           "$set": {
-              "home.stats": stats['home'],
-              "away.stats": stats['away']
+              "home.stats": match_stats['home'],
+              "away.stats": match_stats['away']
           },
           "$inc": {}
       }
@@ -470,32 +491,29 @@
     )
 
     if result.modified_count == 0:
-      raise HTTPException(
-          status_code=404,
-          detail=f"Score with ID {score_id} not found in match {match_id}")
+      raise ResourceNotFoundException(
+        resource_type="Score",
+        resource_id=score_id,
+        details={"match_id": match_id, "team_flag": team_flag}
+      )
 
     # PHASE 1 OPTIMIZATION: Only update standings, skip heavy player calculations for INPROGRESS
+    stats_service = StatsService(mongodb)
     if match_status == 'FINISHED':
       # Only do full calculations when match is finished
-      await calc_standings_per_round(mongodb, t_alias, s_alias, r_alias)
-      await calc_standings_per_matchday(mongodb, t_alias, s_alias, r_alias, md_alias)
-      
+      await stats_service.aggregate_round_standings(t_alias, s_alias, r_alias)
+      await stats_service.aggregate_matchday_standings(t_alias, s_alias, r_alias, md_alias)
+
       # Full player stats calculation only on match finish
       player_ids = [pid for pid in [goal_player_id, assist_player_id] if pid]
-<<<<<<< HEAD
-      if player_ids:
-        await calc_player_card_stats(mongodb, player_ids, t_alias, s_alias,
-                                   r_alias, md_alias, token_payload)
-=======
       # The following line caused the original error, it's now removed as calc_player_card_stats is not imported.
       # if player_ids:
       #   await stats_service.calculate_player_card_stats(player_ids, t_alias, s_alias,
       #                              r_alias, md_alias, token_payload)
->>>>>>> 0df14d6e
     else:
       # For INPROGRESS matches, only update standings (much faster)
-      await calc_standings_per_round(mongodb, t_alias, s_alias, r_alias)
-      await calc_standings_per_matchday(mongodb, t_alias, s_alias, r_alias, md_alias)
+      await stats_service.aggregate_round_standings(t_alias, s_alias, r_alias)
+      await stats_service.aggregate_matchday_standings(t_alias, s_alias, r_alias, md_alias)
 
     if DEBUG_LEVEL > 0:
       print(f"Score deleted with incremental updates - Goal: {goal_player_id}, Assist: {assist_player_id}")
