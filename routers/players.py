--- conflicted
+++ resolved
@@ -7,10 +7,6 @@
 from bson.objectid import ObjectId
 from fastapi import UploadFile
 from pydantic import HttpUrl, BaseModel
-<<<<<<< HEAD
-from typing import Optional
-=======
->>>>>>> 0eb61de4
 from utils import DEBUG_LEVEL, configure_cloudinary, my_jsonable_encoder
 from models.players import PlayerBase, PlayerDB, PlayerUpdate, AssignedClubs, AssignedTeams, AssignedTeamsInput, PositionEnum, SourceEnum, SexEnum, IshdActionEnum, IshdLogBase, IshdLogPlayer, IshdLogTeam, IshdLogClub
 from authentication import AuthHandler, TokenPayload
@@ -21,13 +17,6 @@
 import base64
 import cloudinary
 import cloudinary.uploader
-from exceptions import (
-    ResourceNotFoundException,
-    ValidationException,
-    DatabaseOperationException,
-    ExternalServiceException
-)
-from logging_config import logger
 
 
 router = APIRouter()
@@ -51,12 +40,10 @@
                 'crop': 'thumb',
                 'gravity': 'face'
             }])
-        logger.info(f"Player image uploaded to Cloudinary: {result['public_id']}")
+        print(f"Player image uploaded to Cloudinary: {result['public_id']}")
         return result["secure_url"]
-    raise ValidationException(
-        field="image",
-        message="No image file provided for upload"
-    )
+    raise HTTPException(status_code=status.HTTP_400_BAD_REQUEST,
+                        detail="No image uploaded.")
 
 
 async def delete_from_cloudinary(image_url: str):
@@ -64,15 +51,11 @@
         try:
             public_id = image_url.rsplit('/', 1)[-1].split('.')[0]
             result = cloudinary.uploader.destroy(f"players/{public_id}")
-            logger.info(f"Document deleted from Cloudinary: players/{public_id}")
-            logger.debug(f"Cloudinary deletion result: {result}")
+            print("Document deleted from Cloudinary:", f"players/{public_id}")
+            print("Result:", result)
             return result
         except Exception as e:
-            raise ExternalServiceException(
-                service="Cloudinary",
-                operation="delete_image",
-                details={"public_id": f"players/{public_id}", "error": str(e)}
-            )
+            raise HTTPException(status_code=500, detail=str(e))
 
 
 # Helper function to search players
@@ -214,12 +197,9 @@
     assigned_teams_list = []
     try:
         assigned_teams_list = json.loads(assignedTeams)
-    except json.JSONDecodeError as e:
-        raise ValidationException(
-            field="assignedTeams",
-            message="Invalid JSON format for team assignments",
-            details={"error": str(e)}
-        )
+    except json.JSONDecodeError:
+        raise HTTPException(status_code=400,
+                            detail="Invalid JSON for assignedTeams")
 
     print(f"assigned_teams_list: {assigned_teams_list}")
     # Validate and convert to the proper Pydantic models
@@ -233,20 +213,19 @@
         club_exists = await mongodb["clubs"].find_one(
             {"_id": club_to_assign.clubId})
         if not club_exists:
-            raise ResourceNotFoundException(
-                resource_type="Club",
-                resource_id=club_to_assign.clubId
-            )
+            raise HTTPException(
+                status_code=400,
+                detail=f"Club with id {club_to_assign.clubId} does not exist.")
         teams = []
         for team_to_assign in club_to_assign.teams:
             print("team_to_assign:", club_exists['name'], '/', team_to_assign)
             team = next((team for team in club_exists['teams']
                          if team['_id'] == team_to_assign.teamId), None)
             if not team:
-                raise ResourceNotFoundException(
-                    resource_type="Team",
-                    resource_id=team_to_assign.teamId,
-                    details={"club_id": club_to_assign.clubId, "club_name": club_exists['name']}
+                raise HTTPException(
+                    status_code=400,
+                    detail=
+                    f"Team with id {team_to_assign.teamId} does not exist in club {club_to_assign.clubId}."
                 )
             else:
                 teams.append({
@@ -302,7 +281,7 @@
     if mode == "test" and run == 1:
         await mongodb['players'].delete_many({})
         log_line = "Deleted all documents in players."
-        logger.warning(log_line)
+        print(log_line)
         log_lines.append(log_line)
 
     ISHD_API_URL = os.environ.get("ISHD_API_URL")
@@ -1489,7 +1468,7 @@
                                managedByISHD=managedByISHD,
                                imageVisible=imageVisible,
                                source=source,
-                               sex=sex).model_dump(exclude_none=True)
+                               sex=sex).dict(exclude_none=True)
 
     player_data.pop('id', None)
     if image:
