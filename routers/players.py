--- conflicted
+++ resolved
@@ -7,17 +7,9 @@
 from bson.objectid import ObjectId
 from fastapi import UploadFile
 from pydantic import HttpUrl, BaseModel
+from typing import Optional
 from utils import DEBUG_LEVEL, configure_cloudinary, my_jsonable_encoder
 from authentication import AuthHandler, TokenPayload
-<<<<<<< HEAD
-from datetime import datetime, timezone
-import os
-import urllib.parse
-import aiohttp
-import base64
-import cloudinary
-import cloudinary.uploader
-=======
 from services.performance_monitor import monitor_query
 from exceptions import (
     ResourceNotFoundException,
@@ -26,7 +18,6 @@
     AuthorizationException
 )
 from logging_config import logger
->>>>>>> 0df14d6e
 
 
 router = APIRouter()
@@ -50,10 +41,12 @@
                 'crop': 'thumb',
                 'gravity': 'face'
             }])
-        print(f"Player image uploaded to Cloudinary: {result['public_id']}")
+        logger.info(f"Player image uploaded to Cloudinary: {result['public_id']}")
         return result["secure_url"]
-    raise HTTPException(status_code=status.HTTP_400_BAD_REQUEST,
-                        detail="No image uploaded.")
+    raise ValidationException(
+        field="image",
+        message="No image file provided for upload"
+    )
 
 
 async def delete_from_cloudinary(image_url: str):
@@ -61,11 +54,15 @@
         try:
             public_id = image_url.rsplit('/', 1)[-1].split('.')[0]
             result = cloudinary.uploader.destroy(f"players/{public_id}")
-            print("Document deleted from Cloudinary:", f"players/{public_id}")
-            print("Result:", result)
+            logger.info(f"Document deleted from Cloudinary: players/{public_id}")
+            logger.debug(f"Cloudinary deletion result: {result}")
             return result
         except Exception as e:
-            raise HTTPException(status_code=500, detail=str(e))
+            raise ExternalServiceException(
+                service="Cloudinary",
+                operation="delete_image",
+                details={"public_id": f"players/{public_id}", "error": str(e)}
+            )
 
 
 # Helper function to search players
@@ -208,9 +205,12 @@
     assigned_teams_list = []
     try:
         assigned_teams_list = json.loads(assignedTeams)
-    except json.JSONDecodeError:
-        raise HTTPException(status_code=400,
-                            detail="Invalid JSON for assignedTeams")
+    except json.JSONDecodeError as e:
+        raise ValidationException(
+            field="assignedTeams",
+            message="Invalid JSON format for team assignments",
+            details={"error": str(e)}
+        )
 
     print(f"assigned_teams_list: {assigned_teams_list}")
     # Validate and convert to the proper Pydantic models
@@ -224,19 +224,20 @@
         club_exists = await mongodb["clubs"].find_one(
             {"_id": club_to_assign.clubId})
         if not club_exists:
-            raise HTTPException(
-                status_code=400,
-                detail=f"Club with id {club_to_assign.clubId} does not exist.")
+            raise ResourceNotFoundException(
+                resource_type="Club",
+                resource_id=club_to_assign.clubId
+            )
         teams = []
         for team_to_assign in club_to_assign.teams:
             print("team_to_assign:", club_exists['name'], '/', team_to_assign)
             team = next((team for team in club_exists['teams']
                          if team['_id'] == team_to_assign.teamId), None)
             if not team:
-                raise HTTPException(
-                    status_code=400,
-                    detail=
-                    f"Team with id {team_to_assign.teamId} does not exist in club {club_to_assign.clubId}."
+                raise ResourceNotFoundException(
+                    resource_type="Team",
+                    resource_id=team_to_assign.teamId,
+                    details={"club_id": club_to_assign.clubId, "club_name": club_exists['name']}
                 )
             else:
                 teams.append({
@@ -292,7 +293,7 @@
     if mode == "test" and run == 1:
         await mongodb['players'].delete_many({})
         log_line = "Deleted all documents in players."
-        print(log_line)
+        logger.warning(log_line)
         log_lines.append(log_line)
 
     ISHD_API_URL = os.environ.get("ISHD_API_URL")
@@ -1547,7 +1548,7 @@
                                managedByISHD=managedByISHD,
                                imageVisible=imageVisible,
                                source=source,
-                               sex=sex).dict(exclude_none=True)
+                               sex=sex).model_dump(exclude_none=True)
 
     player_data.pop('id', None)
     if image:
