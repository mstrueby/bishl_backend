--- conflicted
+++ resolved
@@ -124,35 +124,9 @@
   return v
 
 
-async def fetch_standings_settings(tournament_alias: str, season_alias: str) -> dict:
-  if not tournament_alias or not season_alias:
-    raise HTTPException(status_code=400, detail="Tournament and season aliases are required")
-
-<<<<<<< HEAD
-  async with aiohttp.ClientSession() as session:
-    try:
-      async with session.get(
-          f"{BASE_URL}/tournaments/{tournament_alias}/seasons/{season_alias}"
-      ) as response:
-        if response.status != 200:
-          raise HTTPException(
-              status_code=404,
-              detail=f"Could not fetch standings settings: Tournament/Season {tournament_alias}/{season_alias} not found"
-          )
-        data = await response.json()
-        settings = data.get('standingsSettings')
-        if not settings:
-          raise HTTPException(
-              status_code=404,
-              detail=f"No standings settings found for {tournament_alias}/{season_alias}"
-          )
-        return settings
-    except aiohttp.ClientError as e:
-      raise HTTPException(
-          status_code=500,
-          detail=f"Failed to fetch standings settings: {str(e)}"
-      )
-=======
+# fetch_standings_settings has been moved to services.stats_service.StatsService.get_standings_settings()
+# This function is deprecated - import StatsService directly instead
+
 
 # calc_match_stats has been moved to services.stats_service.StatsService.calculate_match_stats()
 # This function is deprecated - import StatsService directly instead
@@ -170,108 +144,14 @@
   from services.stats_service import StatsService
   stats_service = StatsService(db)
   return asyncio.run(stats_service.calculate_match_stats(match_id, team_flag))
->>>>>>> 0df14d6e
-
-
-def calc_match_stats(match_status,
-                     finish_type,
-                     standings_setting,
-                     home_score: int = 0,
-                     away_score: int = 0):
-  stats = {'home': {}, 'away': {}}
-  if DEBUG_LEVEL > 0:
-    print("calculating match stats...")
-
-  def reset_points():
-    stats['home']['gamePlayed'] = 0
-    # reassign goals
-    stats['home']['goalsFor'] = home_score
-    stats['home']['goalsAgainst'] = away_score
-    stats['away']['goalsFor'] = away_score
-    stats['away']['goalsAgainst'] = home_score
-    stats['home']['points'] = 0
-    stats['home']['win'] = 0
-    stats['home']['loss'] = 0
-    stats['home']['draw'] = 0
-    stats['home']['otWin'] = 0
-    stats['home']['otLoss'] = 0
-    stats['home']['soWin'] = 0
-    stats['home']['soLoss'] = 0
-    stats['away']['gamePlayed'] = 0
-    stats['away']['points'] = 0
-    stats['away']['win'] = 0
-    stats['away']['loss'] = 0
-    stats['away']['draw'] = 0
-    stats['away']['otWin'] = 0
-    stats['away']['otLoss'] = 0
-    stats['away']['soWin'] = 0
-    stats['away']['soLoss'] = 0
-
-  if match_status in ['FINISHED', 'INPROGRESS', 'FORFEITED']:
-    if DEBUG_LEVEL > 10:
-      print("set match stats")
-    # matchStats goals are always for the home team!
-    if finish_type == 'REGULAR':
-      reset_points()
-      stats['home']['gamePlayed'] = 1
-      stats['away']['gamePlayed'] = 1
-      if stats['home']['goalsFor'] > stats['away']['goalsFor']:
-        # home team wins in regulation
-        stats['home']['win'] = 1
-        stats['home']['points'] = standings_setting.get("pointsWinReg")
-        stats['away']['loss'] = 1
-        stats['away']['points'] = standings_setting.get("pointsLossReg")
-      elif stats['home']['goalsFor'] < stats['away']['goalsFor']:
-        # away team wins in regulation
-        stats['home']['loss'] = 1
-        stats['home']['points'] = standings_setting.get("pointsLossReg")
-        stats['away']['win'] = 1
-        stats['away']['points'] = standings_setting.get("pointsWinReg")
-      else:
-        # draw
-        stats['home']['draw'] = 1
-        stats['home']['points'] = standings_setting.get("pointsDrawReg")
-        stats['away']['draw'] = 1
-        stats['away']['points'] = standings_setting.get("pointsDrawReg")
-    elif finish_type == 'OVERTIME':
-      reset_points()
-      stats['home']['gamePlayed'] = 1
-      stats['away']['gamePlayed'] = 1
-      if stats['home']['goalsFor'] > stats['away']['goalsFor']:
-        # home team wins in OT
-        stats['home']['otWin'] = 1
-        stats['home']['points'] = standings_setting.get("pointsWinOvertime")
-        stats['away']['otLoss'] = 1
-        stats['away']['points'] = standings_setting.get("pointsLossOvertime")
-      else:
-        # away team wins in OT
-        stats['home']['otLoss'] = 1
-        stats['home']['points'] = standings_setting.get("pointsLossOvertime")
-        stats['away']['otWin'] = 1
-        stats['away']['points'] = standings_setting.get("pointsWinOvertime")
-    elif finish_type == 'SHOOTOUT':
-      reset_points()
-      stats['home']['gamePlayed'] = 1
-      stats['away']['gamePlayed'] = 1
-      if stats['home']['goalsFor'] > stats['away']['goalsFor']:
-        # home team wins in shootout
-        stats['home']['soWin'] = 1
-        stats['home']['points'] = standings_setting.get("pointsWinShootout")
-        stats['away']['soLoss'] = 1
-        stats['away']['points'] = standings_setting.get("pointsLossShootout")
-      else:
-        # away team wins in shootout
-        stats['home']['soLoss'] = 1
-        stats['home']['points'] = standings_setting.get("pointsLossShootout")
-        stats['away']['soWin'] = 1
-        stats['away']['points'] = standings_setting.get("pointsWinShootout")
-    else:
-      print("Unknown finish_type:", finish_type)
-  else:
-    if DEBUG_LEVEL > 0:
-      print("no match stats for matchStatus", match_status)
-    reset_points()
-  return stats
+
+
+# calc_standings_per_round has been moved to services.stats_service.StatsService.aggregate_round_standings()
+# This function is deprecated - import StatsService directly instead
+
+
+# calc_standings_per_matchday has been moved to services.stats_service.StatsService.aggregate_matchday_standings()
+# This function is deprecated - import StatsService directly instead
 
 
 async def fetch_ref_points(t_alias: str, s_alias: str, r_alias: str,
@@ -291,282 +171,6 @@
       return (await response.json()).get('matchSettings').get('refereePoints')
 
 
-<<<<<<< HEAD
-async def check_create_standings_for_round(mongodb, round_filter: dict,
-                                           s_alias: str, r_alias: str) -> bool:
-  if (tournament := await
-      mongodb['tournaments'].find_one(round_filter)) is not None:
-    for season in tournament.get('seasons', []):
-      if season.get("alias") == s_alias:
-        for round in season.get("rounds", []):
-          if round.get("alias") == r_alias:
-            return round.get("createStandings")
-  return False
-
-
-async def check_create_standings_for_matchday(mongodb, md_filter: dict,
-                                              s_alias: str, r_alias: str,
-                                              md_alias: str) -> bool:
-  tournament = await mongodb['tournaments'].find_one(md_filter)
-  if tournament is not None:
-    for season in tournament.get('seasons', []):
-      if season.get("alias") == s_alias:
-        for round in season.get("rounds", []):
-          if round.get("alias") == r_alias:
-            for matchday in round.get("matchdays", []):
-              if matchday.get("alias") == md_alias:
-                return matchday.get("createStandings")
-  return False
-
-
-def update_streak(team_standings, match_stats):
-  if 'win' in match_stats and match_stats['win'] == 1:
-    result = 'W'
-  elif 'loss' in match_stats and match_stats['loss'] == 1:
-    result = 'L'
-  elif 'draw' in match_stats and match_stats['draw'] == 1:
-    result = 'D'
-  elif 'otWin' in match_stats and match_stats['otWin'] == 1:
-    result = 'OTW'
-  elif 'otLoss' in match_stats and match_stats['otLoss'] == 1:
-    result = 'OTL'
-  elif 'soWin' in match_stats and match_stats['soWin'] == 1:
-    result = 'SOW'
-  elif 'soLoss' in match_stats and match_stats['soLoss'] == 1:
-    result = 'SOL'
-  else:
-    result = None
-  if result:
-    team_standings['streak'].append(result)
-    if len(team_standings['streak']) > 5:
-      team_standings['streak'].pop(0)
-
-
-def init_team_standings(team_data: dict) -> dict:
-  from models.tournaments import Standings
-  return Standings(
-      fullName=team_data['fullName'],
-      shortName=team_data['shortName'],
-      tinyName=team_data['tinyName'],
-      logo=team_data['logo'],
-      gamesPlayed=0,
-      goalsFor=0,
-      goalsAgainst=0,
-      points=0,
-      wins=0,
-      losses=0,
-      draws=0,
-      otWins=0,
-      otLosses=0,
-      soWins=0,
-      soLosses=0,
-      streak=[],
-  ).dict()
-
-
-def calc_standings(matches):
-  standings = {}
-  for match in matches:
-    home_team = {
-        'fullName': match['home']['fullName'],
-        'shortName': match['home']['shortName'],
-        'tinyName': match['home']['tinyName'],
-        'logo': match['home']['logo']
-    }
-    away_team = {
-        'fullName': match['away']['fullName'],
-        'shortName': match['away']['shortName'],
-        'tinyName': match['away']['tinyName'],
-        'logo': match['away']['logo']
-    }
-    h_key = home_team['fullName']
-    a_key = away_team['fullName']
-
-    if h_key not in standings:
-      standings[h_key] = init_team_standings(home_team)
-    if a_key not in standings:
-      standings[a_key] = init_team_standings(away_team)
-
-    standings[h_key]['gamesPlayed'] += match['home']['stats'].get(
-        'gamePlayed', 0)
-    standings[a_key]['gamesPlayed'] += match['away']['stats'].get(
-        'gamePlayed', 0)
-    standings[h_key]['goalsFor'] += match['home']['stats'].get('goalsFor', 0)
-    standings[h_key]['goalsAgainst'] += match['home']['stats'].get(
-        'goalsAgainst', 0)
-    standings[a_key]['goalsFor'] += match['away']['stats'].get('goalsFor', 0)
-    standings[a_key]['goalsAgainst'] += match['away']['stats'].get(
-        'goalsAgainst', 0)
-    standings[h_key]['points'] += match['home']['stats'].get('points', 0)
-    standings[a_key]['points'] += match['away']['stats'].get('points', 0)
-    standings[h_key]['wins'] += match['home']['stats'].get('win', 0)
-    standings[a_key]['wins'] += match['away']['stats'].get('win', 0)
-    standings[h_key]['losses'] += match['home']['stats'].get('loss', 0)
-    standings[a_key]['losses'] += match['away']['stats'].get('loss', 0)
-    standings[h_key]['draws'] += match['home']['stats'].get('draw', 0)
-    standings[a_key]['draws'] += match['away']['stats'].get('draw', 0)
-    standings[h_key]['otWins'] += match['home']['stats'].get('otWin', 0)
-    standings[a_key]['otWins'] += match['away']['stats'].get('otWin', 0)
-    standings[h_key]['otLosses'] += match['home']['stats'].get('otLoss', 0)
-    standings[a_key]['otLosses'] += match['away']['stats'].get('otLoss', 0)
-    standings[h_key]['soWins'] += match['home']['stats'].get('soWin', 0)
-    standings[a_key]['soWins'] += match['away']['stats'].get('soWin', 0)
-    standings[h_key]['soLosses'] += match['home']['stats'].get('soLoss', 0)
-    standings[a_key]['soLosses'] += match['away']['stats'].get('soLoss', 0)
-
-    # update streak
-    update_streak(standings[h_key], match['home']['stats'])
-    update_streak(standings[a_key], match['away']['stats'])
-
-  sorted_standings = {
-      k: v
-      for k, v in sorted(standings.items(),
-                         key=lambda item: (item[1]['points'], item[1][
-                             'goalsFor'] - item[1]['goalsAgainst'], item[1][
-                                 'goalsFor'], -ord(item[1]['fullName'][0])),
-                         reverse=True)
-  }
-  return sorted_standings
-
-
-async def calc_standings_per_round(mongodb, t_alias: str, s_alias: str,
-                                   r_alias: str) -> None:
-  if DEBUG_LEVEL > 0:
-    print(f'calculating standings for {t_alias}, {s_alias}, {r_alias}...')
-  
-  r_filter = {
-      'alias': t_alias,
-      'seasons.alias': s_alias,
-      'seasons.rounds.alias': r_alias,
-      'seasons': {
-          '$elemMatch': {
-              'alias': s_alias,
-              'rounds': {
-                  '$elemMatch': {
-                      'alias': r_alias
-                  }
-              }
-          }
-      }
-  }
-
-  if await check_create_standings_for_round(mongodb, r_filter, s_alias,
-                                            r_alias):
-    matches = await mongodb["matches"].find({
-        "tournament.alias": t_alias,
-        "season.alias": s_alias,
-        "round.alias": r_alias
-    }).sort("startDate", 1).to_list(length=None)
-
-    if not matches:
-      print(f"No matches for {t_alias}, {s_alias}, {r_alias}")
-      standings = {}
-    else:
-      standings = calc_standings(matches)
-
-  else:
-    standings = {}
-    if DEBUG_LEVEL > 0:
-      print(f"No standings for {t_alias}, {s_alias}, {r_alias}")
-
-  if DEBUG_LEVEL > 20:
-    print(f"Standings for {t_alias}, {s_alias}, {r_alias}: {standings}")
-
-  response = await mongodb["tournaments"].update_one(
-      r_filter,
-      {'$set': {
-          "seasons.$[season].rounds.$[round].standings": standings
-      }},
-      array_filters=[{
-          'season.alias': s_alias
-      }, {
-          'round.alias': r_alias
-      }],
-      upsert=False)
-  if not response.acknowledged:
-    raise HTTPException(status_code=500,
-                        detail="Failed to update tournament standings.")
-  else:
-    if DEBUG_LEVEL > 10:
-      print("update r.standings: ", standings)
-
-
-async def calc_standings_per_matchday(mongodb, t_alias: str, s_alias: str,
-                                      r_alias: str, md_alias: str) -> None:
-  if DEBUG_LEVEL > 0:
-    print(f'calculating standings for {t_alias}, {s_alias}, {r_alias}, {md_alias}...')
-    
-  md_filter = {
-      'alias': t_alias,
-      'seasons.alias': s_alias,
-      'seasons.rounds.alias': r_alias,
-      'seasons.rounds.matchdays.alias': md_alias,
-      'seasons': {
-          '$elemMatch': {
-              'alias': s_alias,
-              'rounds': {
-                  '$elemMatch': {
-                      'alias': r_alias,
-                      'matchdays': {
-                          '$elemMatch': {
-                              'alias': md_alias
-                          }
-                      }
-                  }
-              }
-          }
-      }
-  }
-
-  if await check_create_standings_for_matchday(mongodb, md_filter, s_alias,
-                                               r_alias, md_alias):
-    matches = await mongodb["matches"].find({
-        "tournament.alias": t_alias,
-        "season.alias": s_alias,
-        "round.alias": r_alias,
-        "matchday.alias": md_alias
-    }).sort("startDate").to_list(1000)
-
-    if not matches:
-      if DEBUG_LEVEL > 10:
-        print(f"No matches for {t_alias}, {s_alias}, {r_alias}, {md_alias}")
-      standings = {}
-    else:
-      if DEBUG_LEVEL > 10:
-        print("calc standings")
-      standings = calc_standings(matches)
-  else:
-    if DEBUG_LEVEL > 10:
-      print(f"No standings for {t_alias}, {s_alias}, {r_alias}, {md_alias}")
-    standings = {}
-
-  response = await mongodb["tournaments"].update_one(md_filter, {
-      '$set': {
-          "seasons.$[season].rounds.$[round].matchdays.$[matchday].standings":
-          standings
-      }
-  },
-                                                     array_filters=[{
-                                                         'season.alias':
-                                                         s_alias
-                                                     }, {
-                                                         'round.alias':
-                                                         r_alias
-                                                     }, {
-                                                         'matchday.alias':
-                                                         md_alias
-                                                     }],
-                                                     upsert=False)
-  if not response.acknowledged:
-    raise HTTPException(status_code=500,
-                        detail="Failed to update tournament standings.")
-  else:
-    if DEBUG_LEVEL > 10:
-      print("update md.standings: ", standings)
-  
-
-=======
->>>>>>> 0df14d6e
 async def get_sys_ref_tool_token(email: str, password: str):
   login_url = f"{os.environ['BE_API_URL']}/users/login"
   login_data = {
@@ -580,22 +184,6 @@
     raise Exception(f"Error logging in: {login_response.json()}")
   return login_response.json()['token']
 
-<<<<<<< HEAD
-# refresh player stats in roster
-async def calc_roster_stats(mongodb, match_id: str, team_flag: str) -> None:
-  """
-  Fetches the team's roster, updates goals and assists for players, and saves back to the database.
-
-  Parameters
-  - mongodb: FastAPI Request object (monogdb)
-  - match_id: The ID of the match
-  - team_flag: The team flag ('home'/'away')
-  """
-  if DEBUG_LEVEL > 0:
-    print(f'calculating roster stats ({team_flag})...')
-  
-  async with httpx.AsyncClient() as client:
-=======
 
 # calc_roster_stats has been moved to services.stats_service.StatsService.calculate_roster_stats()
 # This function is deprecated - import StatsService directly instead
@@ -613,467 +201,8 @@
   from services.stats_service import StatsService
   stats_service = StatsService(db)
   return asyncio.run(stats_service.calculate_roster_stats(match_id, team_flag))
->>>>>>> 0df14d6e
-
-    response = await client.get(
-        f"{BASE_URL}/matches/{match_id}/{team_flag}/roster/")
-    if response.status_code != 200:
-      raise HTTPException(status_code=response.status_code,
-                          detail=response.text)
-    roster = response.json()
-
-<<<<<<< HEAD
-    response = await client.get(
-        f"{BASE_URL}/matches/{match_id}/{team_flag}/scores/")
-    if response.status_code != 200:
-      raise HTTPException(
-          status_code=response.status_code,
-          detail=
-          f"Failed to fetch scoreboard for {team_flag} team in match {match_id}"
-      )
-    scoreboard = response.json()
-
-    response = await client.get(
-        f"{BASE_URL}/matches/{match_id}/{team_flag}/penalties/")
-    if response.status_code != 200:
-      raise HTTPException(
-          status_code=response.status_code,
-          detail=
-          f"Failed to fetch penaltysheet for {team_flag} team in match {match_id}"
-      )
-    penaltysheet = response.json()
-
-    # Summing up all goals and assists for each player from scoreboard
-    player_stats = {}
-    # Initialize each player from roster in player_stats
-    for roster_player in roster:
-      player_id = roster_player['player']['playerId']
-      if player_id not in player_stats:
-        player_stats[player_id] = {
-            'goals': 0,
-            'assists': 0,
-            'points': 0,
-            'penaltyMinutes': 0
-        }
-
-    for score in scoreboard:
-      goal_player_id = score['goalPlayer']['playerId']
-      if goal_player_id not in player_stats:
-        player_stats[goal_player_id] = {'goals': 0, 'assists': 0}
-      player_stats[goal_player_id]['goals'] += 1
-      player_stats[goal_player_id][
-          'points'] = player_stats[goal_player_id].get('points', 0) + 1
-
-      assist_player = score.get('assistPlayer')
-      assist_player_id = assist_player.get(
-          'playerId') if assist_player else None
-      if assist_player_id:
-        if assist_player_id not in player_stats:
-          player_stats[assist_player_id] = {'goals': 0, 'assists': 0}
-        player_stats[assist_player_id]['assists'] += 1
-        player_stats[assist_player_id][
-            'points'] = player_stats[assist_player_id].get('points', 0) + 1
-
-    for penalty in penaltysheet:
-      pen_player_id = penalty['penaltyPlayer']['playerId']
-      if pen_player_id not in player_stats:
-        player_stats[pen_player_id] = {'penaltyMinutes': 0}
-      player_stats[pen_player_id]['penaltyMinutes'] += penalty[
-          'penaltyMinutes']
-
-  # Update roster with summed goals and assists
-  for roster_player in roster:
-    player_id = roster_player['player']['playerId']
-    if player_id in player_stats:
-      roster_player.update(player_stats[player_id])
-
-  if DEBUG_LEVEL > 10:
-    print("### player_stats", player_stats)
-    print("### roster: ", roster)
-
-  # update roster for match in mongodb
-  if roster:
-    try:
-      await mongodb["matches"].update_one(
-          {"_id": match_id}, {"$set": {
-              f"{team_flag}.roster": roster
-          }})
-    except Exception as e:
-      raise HTTPException(
-          status_code=500,
-          detail=f"Could not update roster in mongoDB, {str(e)}")
-
-
-# Refresh Stats for EACH PLAYER(!) in a tournament/season/round/matchday
-# calc stats for round / matchday if createStats is true
-# ----------------------------------------------------------
-async def calc_player_card_stats(mongodb, player_ids: List[str], t_alias: str,
-                                 s_alias: str, r_alias: str,
-                                 md_alias: str, token_payload=None) -> None:
-  """
-  Calculate and update player statistics for a given tournament/season/round/matchday.
-  Also handles called matches logic for assignedTeams updates.
-  """
-  if DEBUG_LEVEL > 0:
-    print(f'calculating player card stats for {t_alias}, {s_alias}, {r_alias}, {md_alias} with {len(player_ids)} players...')
-
-  def _create_team_dict(match_team_data: dict) -> dict:
-    """Create a standardized team dictionary from match data."""
-    return {
-        'name': match_team_data.get('name'),
-        'fullName': match_team_data.get('fullName'),
-        'shortName': match_team_data.get('shortName'),
-        'tinyName': match_team_data.get('tinyName')
-    }
-
-  def _initialize_player_stats(player_id: str, team_key: str, team: dict, 
-                               match_info: dict, player_card_stats: dict) -> None:
-    """Initialize player stats structure if it doesn't exist."""
-    if player_id not in player_card_stats:
-      player_card_stats[player_id] = {}
-
-    if team_key not in player_card_stats[player_id]:
-      player_card_stats[player_id][team_key] = {
-          'tournament': match_info['tournament'],
-          'season': match_info['season'],
-          'round': match_info['round'],
-          'matchday': match_info['matchday'],
-          'team': team,
-          'gamesPlayed': 0,
-          'goals': 0,
-          'assists': 0,
-          'points': 0,
-          'penaltyMinutes': 0,
-          'calledMatches': 0,
-      }
-
-  def _update_player_stats(player_id: str, team: dict, roster_player: dict, 
-                          match_info: dict, player_card_stats: dict) -> None:
-    """Update individual player statistics from roster data."""
-    team_key = team['fullName']
-    _initialize_player_stats(player_id, team_key, team, match_info, player_card_stats)
-
-    # Only count stats for finished/active matches
-    if match_info['match_status']['key'] in ['FINISHED', 'INPROGRESS', 'FORFEITED']:
-      stats = player_card_stats[player_id][team_key]
-      stats['gamesPlayed'] += 1
-      stats['goals'] += roster_player.get('goals', 0)
-      stats['assists'] += roster_player.get('assists', 0)
-      stats['points'] += roster_player.get('points', 0)
-      stats['penaltyMinutes'] += roster_player.get('penaltyMinutes', 0)
-
-      # Track called matches
-      if roster_player.get('called', False):
-        stats['calledMatches'] += 1
-
-  def _process_roster_for_team(matches: List[dict], team_flag: str, player_ids: List[str], 
-                              player_card_stats: dict, flag: str) -> None:
-    """Process roster data for a specific team (home/away) across all matches."""
-    for match in matches:
-      match_info = {
-          'tournament': match.get('tournament', {}),
-          'season': match.get('season', {}),
-          'round': match.get('round', {}),
-          'matchday': match.get('matchday', {}) if flag == 'MATCHDAY' else None,
-          'match_status': match.get('matchStatus', {})
-      }
-
-      roster = match.get(team_flag, {}).get('roster', [])
-      team = _create_team_dict(match.get(team_flag, {}))
-
-      if DEBUG_LEVEL > 10:
-        print(f"### {team_flag}_roster", roster)
-
-      for roster_player in roster:
-        player_id = roster_player.get('player', {}).get('playerId')
-        if player_id and player_id in player_ids:
-          if DEBUG_LEVEL > 10:
-            print(f"### {team_flag}_roster_player", roster_player)
-          _update_player_stats(player_id, team, roster_player, match_info, player_card_stats)
-
-  async def _save_player_stats_to_db(mongodb, player_card_stats: dict, 
-                                    t_alias: str, s_alias: str, r_alias: str, 
-                                    md_alias: str, flag: str) -> None:
-    """Save calculated player statistics to the database."""
-    for player_id, stats_by_team in player_card_stats.items():
-      for team_key, stats in stats_by_team.items():
-        player = await mongodb['players'].find_one({"_id": player_id})
-        if not player:
-          raise HTTPException(
-              status_code=404,
-              detail=f"Player {player_id} not found in mongoDB")
-
-        # Merge with existing stats or create new ones
-        existing_stats = player.get('stats', [])
-        updated_stats = []
-        stat_found = False
-
-        for existing_stat in existing_stats:
-          # Check if this stat entry should be updated
-          if (_should_update_stat(existing_stat, stats, t_alias, s_alias, 
-                                 r_alias, md_alias, flag)):
-            merged_stat = {**existing_stat, **stats, 
-                          'team': existing_stat.get('team', stats['team'])}
-            updated_stats.append(merged_stat)
-            stat_found = True
-          else:
-            updated_stats.append(existing_stat)
-
-        # Add new stat if no existing one was updated
-        if not stat_found:
-          updated_stats.append(stats)
-
-        # Save to database
-        result = await mongodb['players'].update_one(
-            {"_id": player_id}, 
-            {"$set": {"stats": updated_stats}}
-        )
-        if not result.acknowledged:
-          print(f"Warning: Failed to update stats for player {player_id}")
-
-  def _should_update_stat(existing_stat: dict, new_stats: dict, 
-                         t_alias: str, s_alias: str, r_alias: str, 
-                         md_alias: str, flag: str) -> bool:
-    """Check if an existing stat entry should be updated with new data."""
-    return (existing_stat.get('tournament', {}).get('alias') == t_alias and
-            existing_stat.get('season', {}).get('alias') == s_alias and
-            existing_stat.get('round', {}).get('alias') == r_alias and
-            existing_stat.get('team', {}).get('fullName') == new_stats['team']['fullName'] and
-            (existing_stat.get('matchday', {}).get('alias') == md_alias if flag == 'MATCHDAY' else True))
-
-  async def _process_called_teams_assignments(player_ids: List[str], matches: List[dict],
-                                            t_alias: str, s_alias: str) -> None:
-    """Check calledMatches for affected players and update assignedTeams if needed."""
-    base_url = os.environ.get('BE_API_URL', '')
-    if not base_url or not token_payload:
-      return
-
-    # Prepare authentication headers
-    from authentication import AuthHandler
-    auth_handler = AuthHandler()
-    auth_token = auth_handler.encode_token({
-        "_id": token_payload.sub,
-        "roles": token_payload.roles,
-        "firstName": token_payload.firstName,
-        "lastName": token_payload.lastName,
-        "club": {
-            "clubId": token_payload.clubId,
-            "clubName": token_payload.clubName
-        } if token_payload.clubId else None
-    })
-    headers = {"Authorization": f"Bearer {auth_token}"}
-
-    for player_id in player_ids:
-      try:
-        async with httpx.AsyncClient() as client:
-          player_response = await client.get(f"{base_url}/players/{player_id}", headers=headers)
-          if player_response.status_code != 200:
-            continue
-
-          player_data = player_response.json()
-          teams_to_check = _find_called_teams(player_id, matches)
-
-          await _update_assigned_teams_for_called_matches(
-              client, player_id, player_data, teams_to_check, t_alias, s_alias, base_url, headers)
-
-      except Exception as e:
-        if DEBUG_LEVEL > 0:
-          print(f"Error processing called matches for player {player_id}: {str(e)}")
-        continue
-
-  def _find_called_teams(player_id: str, matches: List[dict]) -> set:
-    """Find all teams this player was called for across matches."""
-    teams_to_check = set()
-
-    for match in matches:
-      for team_flag in ['home', 'away']:
-        roster = match.get(team_flag, {}).get('roster', [])
-        for roster_player in roster:
-          if (roster_player.get('player', {}).get('playerId') == player_id and
-              roster_player.get('called', False)):
-            current_team = match.get(team_flag, {}).get('team', {})
-            current_club = match.get(team_flag, {}).get('club', {})
-            if current_team and current_club:
-              teams_to_check.add((
-                current_team.get('teamId'),
-                current_team.get('name'),
-                current_team.get('alias'),
-                current_team.get('ageGroup', ''),
-                current_team.get('ishdId'),
-                current_club.get('clubId'),
-                current_club.get('name'),
-                current_club.get('alias'),
-                current_club.get('ishdId')
-              ))
-
-    return teams_to_check
-
-  async def _update_assigned_teams_for_called_matches(client, player_id: str, player_data: dict,
-                                                     teams_to_check: set, t_alias: str, 
-                                                     s_alias: str, base_url: str, headers: dict) -> None:
-    """Update assignedTeams for players with 5+ called matches."""
-    for team_info in teams_to_check:
-      (team_id, team_name, team_alias, team_age_group, team_ishd_id,
-       club_id, club_name, club_alias, club_ishd_id) = team_info
-
-      # Check if player has 5+ called matches for this team
-      player_stats = player_data.get('stats', [])
-      for stat in player_stats:
-        if (_has_enough_called_matches(stat, t_alias, s_alias, team_name) and
-            not _team_already_assigned(player_data, team_id)):
-
-          await _add_called_team_assignment(
-              client, player_id, player_data, team_info, base_url, headers)
-          break
-
-  def _has_enough_called_matches(stat: dict, t_alias: str, s_alias: str, team_name: str) -> bool:
-    """Check if a player has enough called matches for a team."""
-    return (stat.get('tournament', {}).get('alias') == t_alias and
-            stat.get('season', {}).get('alias') == s_alias and
-            stat.get('team', {}).get('name') == team_name and
-            stat.get('calledMatches', 0) >= 5)
-
-  def _team_already_assigned(player_data: dict, team_id: str) -> bool:
-    """Check if team is already in player's assignedTeams."""
-    assigned_teams = player_data.get('assignedTeams', [])
-    for club in assigned_teams:
-      for team in club.get('teams', []):
-        if team.get('teamId') == team_id:
-          return True
-    return False
-
-  async def _add_called_team_assignment(client, player_id: str, player_data: dict,
-                                       team_info: tuple, base_url: str, headers: dict) -> None:
-    """Add a new team assignment with CALLED source."""
-    (team_id, team_name, team_alias, team_age_group, team_ishd_id,
-     club_id, club_name, club_alias, club_ishd_id) = team_info
-
-    assigned_teams = player_data.get('assignedTeams', [])
-
-    # Try to add to existing club or create new club
-    club_found = False
-    for club in assigned_teams:
-      if club.get('clubId') == club_id:
-        club['teams'].append(_create_team_assignment(team_info))
-        club_found = True
-        break
-
-    if not club_found and club_id:
-      assigned_teams.append(_create_club_assignment(team_info))
-
-    # Update player in database
-    update_response = await client.patch(
-        f"{base_url}/players/{player_id}",
-        json={"assignedTeams": assigned_teams},
-        headers=headers
-    )
-    if update_response.status_code == 200 and DEBUG_LEVEL > 0:
-      if DEBUG_LEVEL > 10:
-        print(f"Added CALLED team assignment for player {player_id}")
-
-  def _create_team_assignment(team_info: tuple) -> dict:
-    """Create a team assignment dictionary."""
-    team_id, team_name, team_alias, team_age_group, team_ishd_id = team_info[:5]
-    return {
-        "teamId": team_id,
-        "teamName": team_name,
-        "teamAlias": team_alias,
-        "teamAgeGroup": team_age_group,
-        "teamIshdId": team_ishd_id,
-        "passNo": "",
-        "source": "CALLED",
-        "modifyDate": None,
-        "active": True,
-        "jerseyNo": None
-    }
-
-  def _create_club_assignment(team_info: tuple) -> dict:
-    """Create a club assignment dictionary with team."""
-    club_id, club_name, club_alias, club_ishd_id = team_info[5:]
-    return {
-        "clubId": club_id,
-        "clubName": club_name,
-        "clubAlias": club_alias,
-        "clubIshdId": club_ishd_id,
-        "teams": [_create_team_assignment(team_info)]
-    }
-
-  async def _update_player_card_stats(flag: str, matches: List[dict], 
-                                     player_card_stats: dict) -> None:
-    """Main function to update player card statistics."""
-    if flag not in ['ROUND', 'MATCHDAY']:
-      raise ValueError("Invalid flag, only 'ROUND' or 'MATCHDAY' are accepted.")
-
-    if DEBUG_LEVEL > 10:
-      print("count matches", len(matches))
-
-    # Process rosters for both home and away teams
-    _process_roster_for_team(matches, 'home', player_ids, player_card_stats, flag)
-    _process_roster_for_team(matches, 'away', player_ids, player_card_stats, flag)
-
-    if DEBUG_LEVEL > 10:
-      print("### player_card_stats", player_card_stats)
-
-    # Save statistics to database
-    await _save_player_stats_to_db(mongodb, player_card_stats, t_alias, s_alias, 
-                                  r_alias, md_alias, flag)
-
-  # Main execution logic
-  if not all([t_alias, s_alias, r_alias, md_alias]):
-    return
-
-  # Fetch round information
-  async with httpx.AsyncClient() as client:
-    response = await client.get(
-        f"{BASE_URL}/tournaments/{t_alias}/seasons/{s_alias}/rounds/{r_alias}")
-    if response.status_code != 200:
-      raise HTTPException(status_code=response.status_code,
-                          detail="Could not fetch the round information")
-    round_info = response.json()
-
-  # Process round statistics
-  matches = []
-  if round_info.get('createStats', False):
-    matches = await mongodb["matches"].find({
-        "tournament.alias": t_alias,
-        "season.alias": s_alias,
-        "round.alias": r_alias
-    }).to_list(length=None)
-
-    player_card_stats = {}
-    await _update_player_card_stats("ROUND", matches, player_card_stats)
-
-    if DEBUG_LEVEL > 10:
-      print("### round - player_card_stats", player_card_stats)
-  elif DEBUG_LEVEL > 10:
-    print("### no round stats")
-
-  # Process matchday statistics
-  for matchday in round_info.get('matchdays', []):
-    if matchday.get('createStats', False):
-      matchday_matches = await mongodb["matches"].find({
-          "tournament.alias": t_alias,
-          "season.alias": s_alias,
-          "round.alias": r_alias,
-          "matchday.alias": md_alias
-      }).to_list(length=None)
-
-      player_card_stats = {}
-      await _update_player_card_stats("MATCHDAY", matchday_matches, player_card_stats)
-
-      if DEBUG_LEVEL > 10:
-        print("### matchday - player_card_stats", player_card_stats)
-
-      # Update matches for called teams processing
-      if not matches:
-        matches = matchday_matches
-    elif DEBUG_LEVEL > 10:
-      print("### no matchday stats")
-
-  # Process called teams assignments
-  if matches:
-    await _process_called_teams_assignments(player_ids, matches, t_alias, s_alias)
-=======
+
+
 async def calculate_player_card_stats(player_ids: List[str], t_alias: str,
                                       s_alias: str, r_alias: str,
                                       md_alias: str, token_payload=None) -> None:
@@ -1084,5 +213,4 @@
   """
   from services.stats_service import StatsService
   stats_service = StatsService(None) # Assuming db is not needed here based on the original stub
-  await stats_service.calculate_player_card_stats(player_ids, t_alias, s_alias, r_alias, md_alias, token_payload)
->>>>>>> 0df14d6e
+  await stats_service.calculate_player_card_stats(player_ids, t_alias, s_alias, r_alias, md_alias, token_payload)